from typing import Dict, List, Union

import numpy as np
from loguru import logger
from numba import float32, njit, prange
from numpy import float64, ndarray
from sklearn.cluster import KMeans
from sklearn.metrics import silhouette_score


def origin_iou(bboxes: ndarray, clusters: ndarray) -> ndarray:
    """Calculates the Intersection over Union (IoU) between a box and k clusters in coco format
     shifted to origin.

    Parameters
    ----------
    box : np.array
        Bbox array with dimension [n, 2] in widht, height order
    clusters : np.array
        Bbox array with dimension [n, 2] in widht, height order

    Returns
    -------
    np.array
        BBox array with centroids with dimensions [k, 2]
    """
    col = np.minimum(bboxes[:, None, 0], clusters[:, 0])
    row = np.minimum(bboxes[:, None, 1], clusters[:, 1])

    if np.count_nonzero(col == 0) > 0 or np.count_nonzero(row == 0) > 0:
        raise ValueError("Box has no area")

    intersection = col * row
    box_area = bboxes[:, 0] * bboxes[:, 1]
    cluster_area = clusters[:, 0] * clusters[:, 1]

    iou_ = intersection / (box_area[:, None] + cluster_area - intersection)

    return iou_


def pairwise_iou(bboxes1: ndarray, bboxes2: ndarray) -> ndarray:
    """Calculates the pairwise Intersection over Union (IoU) between two sets of bboxes

    Parameters
    ----------
    boxes1 : np.array
        Array of bboxes with shape [n, 4].
        In corner format
    boxes2 : np.array
        Array of bboxes with shape [m, 4]
        In corner format

    Returns
    -------
    np.array
        Pairwise iou array with shape [n, m]
    """

    area1 = (bboxes1[:, 2] - bboxes1[:, 0]) * (bboxes1[:, 3] - bboxes1[:, 1])
    area2 = (bboxes2[:, 2] - bboxes2[:, 0]) * (bboxes2[:, 3] - bboxes2[:, 1])

    left_corner = np.maximum(bboxes1[:, None, :2], bboxes2[:, :2])  # [rows, cols, 2]
    right_corner = np.minimum(bboxes1[:, None, 2:], bboxes2[:, 2:])  # [rows, cols, 2]

    intersection = np.clip(right_corner - left_corner, a_min=0, a_max=None)
    intersection_area = intersection[..., 0] * intersection[..., 1]

    ious = intersection_area / (area1[:, None] + area2 - intersection_area)

    return ious


@njit(float32[:](float32[:, :], float32[:, :]), parallel=True)
def get_max_overlap(boxes: np.array, anchors: np.array):
    """Computes max intersection-over-union between box and anchors.

    Parameters
    ----------
    boxes : np.array
        Array of bboxes with shape [n, 4].
        In corner format
    anchors : np.array
        Array of bboxes with shape [m, 4]
        In corner format

    Returns
    -------
    np.array
        Max iou between box and anchors with shape [n, 1]
    """
    rows = boxes.shape[0]
    cols = anchors.shape[0]
    overlap = np.zeros(rows, dtype=np.float32)
    box_areas = (boxes[:, 2] - boxes[:, 0]) * (boxes[:, 3] - boxes[:, 1])
    anchors_areas = (anchors[:, 2] - anchors[:, 0]) * (anchors[:, 3] - anchors[:, 1])

    for row in prange(rows):

        for col in range(cols):
            ymin = max(boxes[row, 0], anchors[col, 0])
            xmin = max(boxes[row, 1], anchors[col, 1])
            ymax = min(boxes[row, 2], anchors[col, 2])
            xmax = min(boxes[row, 3], anchors[col, 3])

            intersection = max(0, ymax - ymin) * max(0, xmax - xmin)
            union = box_areas[row] + anchors_areas[col] - intersection

            overlap[row] = max(intersection / union, overlap[row])

    return overlap


def kmeans_iou(bboxes, k, silhouette_metric=False, distance_metric=np.median):
    """Calculates k-means clustering with the Intersection over Union (IoU) metric for different number of clusters.
    Silhouette average metric is returned for each different k value

    Parameters
    ----------
    boxes : np.array
       shape (n, 2), where r is the number of rows
    k : list of int
        list with different number of clusters, different k-means will be computed per each value.
    dist : fn, optional
        average function used to compute cluster centroids, by default np.median

    Returns
    -------
    [type]
        [description]
    """

    n_bboxes = bboxes.shape[0]

    clustering_results = []

    for n_clusters in k:
        logger.info(f"Computing cluster for k = {n_clusters}")
        distances = np.ones((n_bboxes, n_clusters))
        last_clusters = np.zeros((n_bboxes,))
        clusters = bboxes[np.random.choice(n_bboxes, n_clusters, replace=False)]

        while True:

            distances = 1 - origin_iou(bboxes, clusters)

            nearest_clusters = np.argmin(distances, axis=1)

            if (last_clusters == nearest_clusters).all():
                break

            for cluster in range(n_clusters):
                cluster_elements = nearest_clusters == cluster

                if cluster_elements.any() > 0:
                    clusters[cluster] = distance_metric(
                        bboxes[cluster_elements], axis=0
                    )

            last_clusters = nearest_clusters

        result = dict(centroids=clusters, labels=last_clusters)

        if silhouette_metric:
            # todo: improve and compute only upper triangular matrix
            iou_bboxes_pairwise_distance = 1 - origin_iou(bboxes, bboxes)
            silhouette = silhouette_score(
                iou_bboxes_pairwise_distance,
                labels=nearest_clusters,
                metric="precomputed",
            )
            result["silhouette"] = np.mean(silhouette)
            logger.info(
                f"Mean silhouette coefficient for {n_clusters}: {result['silhouette']}"
            )

        clustering_results.append(result)

    return clustering_results


def kmeans_euclidean(
    values: ndarray,
    n_clusters: int = 3,
    silhouette_metric: bool = False,
    random_state: int = 0,
) -> Dict[str, Union[ndarray, float64]]:
    if len(values.shape) == 1:
        values = values[:, None]

    kmeans = KMeans(n_clusters=n_clusters)
    kmeans.fit(values)
    result = dict(centroids=kmeans.cluster_centers_, labels=kmeans.labels_)

    if silhouette_metric:
        result["silhouette"] = silhouette_score(values, labels=kmeans.labels_)

    return result


<<<<<<< HEAD
def find_pyramid_level(bboxes: ndarray, strides: List[int]) -> ndarray:
=======
def find_pyramid_level(bboxes: ndarray, anchor_base_sizes: List[int]) -> ndarray:
>>>>>>> a039bbff
    """Matches bboxes with pyramid levels given their stride

    Parameters
    ----------
    bboxes : ndarray
        Bbox array with dimension [n, 2] in widht, height order
<<<<<<< HEAD
    strides : List[int]
        List with strides

=======
    anchor_base_sizes : List[int]
        List with anchor base sizes
>>>>>>> a039bbff
    Returns
    -------
    ndarray
        Best match per bbox correponding with index of stride
    """
<<<<<<< HEAD
    strides = sorted(strides)
    levels = np.tile(strides, (2, 1)).T
=======
    anchor_base_sizes = sorted(anchor_base_sizes)
    levels = np.tile(anchor_base_sizes, (2, 1)).T
>>>>>>> a039bbff
    ious = origin_iou(bboxes, levels)
    return np.argmax(ious, axis=1)<|MERGE_RESOLUTION|>--- conflicted
+++ resolved
@@ -198,36 +198,21 @@
     return result
 
 
-<<<<<<< HEAD
-def find_pyramid_level(bboxes: ndarray, strides: List[int]) -> ndarray:
-=======
 def find_pyramid_level(bboxes: ndarray, anchor_base_sizes: List[int]) -> ndarray:
->>>>>>> a039bbff
     """Matches bboxes with pyramid levels given their stride
 
     Parameters
     ----------
     bboxes : ndarray
         Bbox array with dimension [n, 2] in widht, height order
-<<<<<<< HEAD
-    strides : List[int]
-        List with strides
-
-=======
     anchor_base_sizes : List[int]
         List with anchor base sizes
->>>>>>> a039bbff
     Returns
     -------
     ndarray
         Best match per bbox correponding with index of stride
     """
-<<<<<<< HEAD
-    strides = sorted(strides)
-    levels = np.tile(strides, (2, 1)).T
-=======
     anchor_base_sizes = sorted(anchor_base_sizes)
     levels = np.tile(anchor_base_sizes, (2, 1)).T
->>>>>>> a039bbff
     ious = origin_iou(bboxes, levels)
     return np.argmax(ious, axis=1)