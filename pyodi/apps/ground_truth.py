"""
# Ground Truth App

The [`pyodi ground-truth`][pyodi.apps.ground_truth.ground_truth] app can be used to explore the images and bounding boxes that compose an object detection dataset.

The shape distribution of the images and bounding boxes is one of the key aspects to take in account when setting your training
configuration.

Example usage:

``` bash
pyodi ground-truth "data/COCO/COCO_train2017.json"
```

The app is divided in two sections:

## Images

[`Images Plots Reference`][pyodi.plots.images]

![COCO Image Shapes](../../images/COCO_image_shapes.png)
![Drone-vs-Bird Image Shapes](../../images/Drone-vs-Bird_image_shapes.png)
![TinyPerson Image Shapes](../../images/TinyPerson_image_shapes.png)


## Bounding Boxes

[`Bounding Boxes Plots Reference`][pyodi.plots.boxes]

![COCO Bounding Box Shapes](../../images/COCO_bounding_box_shapes.png)
![Drone-vs-Bird Bounding Box Shapes](../../images/Drone-vs-Bird_bounding_box_shapes.png)
![TinyPerson Boudning Box Shapes](../../images/TinyPerson_bounding_box_shapes.png)



# API REFERENCE
"""
from pathlib import Path
from typing import Optional, Tuple, Union

import typer
from loguru import logger

from pyodi.coco.utils import (
    coco_ground_truth_to_dfs,
    join_annotations_with_image_sizes,
    load_ground_truth_file,
)
from pyodi.plots.boxes import (
    get_centroids_heatmap,
    plot_heatmap,
    plot_scatter_with_histograms,
)
from pyodi.plots.images import plot_histogram, plot_image_shape_distribution

app = typer.Typer()


@logger.catch
@app.command()
def ground_truth(
    ground_truth_file: str,
    show: bool = True,
    output: Optional[str] = None,
    output_size: Tuple[int, int] = (1600, 900),
) -> None:
    """Explore the images and bounding boxes of a dataset.

    Parameters
    ----------
    ground_truth_file : str
        Path to COCO ground truth file

    show : bool, optional
        Default: True.
        Whether to show results or not.

    output : str, optional
        Default: None
        If not None, results will be saved under `output` dir.

    output_size : tuple
        Default: (1600, 900)
        Size of the saved images when output is defined.
    """
    if output is not None:
        output = str(Path(output) / Path(ground_truth_file).stem)
        Path(output).mkdir(parents=True, exist_ok=True)

    coco_ground_truth = load_ground_truth_file(ground_truth_file)

    df_images, df_annotations = coco_ground_truth_to_dfs(coco_ground_truth)

    plot_image_shape_distribution(
        df_images,
        title=f"{Path(ground_truth_file).stem}: Image Shapes",
        show=show,
        output=output,
        output_size=output_size,
    )

<<<<<<< HEAD
    plot_histogram(
        df_images,
        "ratio",
        title="Image Aspect Ratio",
        xbins=dict(size=0.2),
=======
    df_annotations = join_annotations_with_image_sizes(df_annotations, df_images)
    df_annotations["absolute_height"] = (
        df_annotations["height"] / df_annotations["img_height"]
    )
    df_annotations["absolute_width"] = (
        df_annotations["width"] / df_annotations["img_width"]
    )

    plot_heatmap(
        get_centroids_heatmap(df_annotations),
        title=f"{Path(ground_truth_file).stem}: Bounding Box Centers",
>>>>>>> d3968be7
        show=show,
        output=output,
        output_size=output_size,
    )

    plot_scatter_with_histograms(
        df_annotations,
<<<<<<< HEAD
        title="Bounding Box Distribution",
=======
        x="absolute_width",
        y="absolute_height",
        max_values=(1.01, 1.01),
        title=f"{Path(ground_truth_file).stem}: Bounding Box Shapes",
>>>>>>> d3968be7
        show=show,
        output=output,
        output_size=output_size,
    )


if __name__ == "__main__":
    app()<|MERGE_RESOLUTION|>--- conflicted
+++ resolved
@@ -99,13 +99,6 @@
         output_size=output_size,
     )
 
-<<<<<<< HEAD
-    plot_histogram(
-        df_images,
-        "ratio",
-        title="Image Aspect Ratio",
-        xbins=dict(size=0.2),
-=======
     df_annotations = join_annotations_with_image_sizes(df_annotations, df_images)
     df_annotations["absolute_height"] = (
         df_annotations["height"] / df_annotations["img_height"]
@@ -117,22 +110,16 @@
     plot_heatmap(
         get_centroids_heatmap(df_annotations),
         title=f"{Path(ground_truth_file).stem}: Bounding Box Centers",
->>>>>>> d3968be7
         show=show,
         output=output,
-        output_size=output_size,
     )
 
     plot_scatter_with_histograms(
         df_annotations,
-<<<<<<< HEAD
-        title="Bounding Box Distribution",
-=======
         x="absolute_width",
         y="absolute_height",
         max_values=(1.01, 1.01),
         title=f"{Path(ground_truth_file).stem}: Bounding Box Shapes",
->>>>>>> d3968be7
         show=show,
         output=output,
         output_size=output_size,
