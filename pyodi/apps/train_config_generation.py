--- conflicted
+++ resolved
@@ -63,12 +63,7 @@
 
     if output is not None:
         output = str(Path(output) / Path(ground_truth_file).stem)
-<<<<<<< HEAD
-        output_dir_path = Path(output)
-        output_dir_path.mkdir(parents=True, exist_ok=True)
-=======
         Path(output).mkdir(parents=True, exist_ok=True)
->>>>>>> a0cf145c
 
     coco_ground_truth = load_ground_truth_file(ground_truth_file)
 
@@ -120,7 +115,6 @@
 
     # Plot results
     plot_clustering_results(
-<<<<<<< HEAD
         df_annotations,
         anchor_generator,
         show=show,
@@ -137,14 +131,6 @@
     )
 
     return anchor_config
-=======
-        clustering_results,
-        df_annotations,
-        show=show,
-        output=output,
-        output_size=output_size,
-    )
->>>>>>> a0cf145c
 
 
 if __name__ == "__main__":
