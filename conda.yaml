--- conflicted
+++ resolved
@@ -7,10 +7,7 @@
   - numpy
   - matplotlib
   - pandas
-<<<<<<< HEAD
-=======
   - flake8
->>>>>>> 5bbdd33a
   - pytest
   - pip:
     - fire
